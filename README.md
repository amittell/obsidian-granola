--- conflicted
+++ resolved
@@ -207,7 +207,6 @@
 ## Support
 
 - Report issues: [GitHub Issues](https://github.com/amittell/obsidian-granola/issues)
-<<<<<<< HEAD
 - Questions: [GitHub Discussions](https://github.com/amittell/obsidian-granola/discussions)
 
 ## Changelog
@@ -229,11 +228,4 @@
 - Core import functionality
 - Selective import with preview
 - Conflict resolution
-- Action items conversion
-
----
-
-Built with ❤️ for the Obsidian community
-=======
-- Questions: [GitHub Discussions](https://github.com/amittell/obsidian-granola/discussions)
->>>>>>> a2a8abc4
+- Action items conversion