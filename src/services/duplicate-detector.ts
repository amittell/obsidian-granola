--- conflicted
+++ resolved
@@ -149,11 +149,7 @@
 				return {
 					status: 'CONFLICT',
 					existingFile,
-<<<<<<< HEAD
-					reason: `File already exists: ${filename}`,
-=======
 					reason: `File already exists: ${existingFile.path}`,
->>>>>>> e9e9b1b3
 					requiresUserChoice: true,
 				};
 			}
