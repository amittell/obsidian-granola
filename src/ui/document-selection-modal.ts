import {
	Modal,
	App,
	ButtonComponent,
	TextComponent,
	Notice,
	TFile,
	WorkspaceLeaf,
	MarkdownView,
} from 'obsidian';
import { GranolaDocument, GranolaAPI } from '../api';
import { DuplicateDetector } from '../services/duplicate-detector';
import {
	DocumentMetadataService,
	DocumentDisplayMetadata,
	DocumentFilter,
	DocumentSort,
} from '../services/document-metadata';
import {
	SelectiveImportManager,
	ImportProgress,
	DocumentProgress,
	ImportOptions,
} from '../services/import-manager';
import { ProseMirrorConverter } from '../converter';

/**
 * Modal for selecting and importing Granola documents.
 *
 * This modal provides a comprehensive interface for users to preview,
 * select, and import Granola documents into their Obsidian vault.
 * It integrates all the selective import services to provide real-time
 * status updates, progress tracking, and user control over the import process.
 *
 * @class DocumentSelectionModal
 * @extends Modal
 * @since 1.1.0
 */
export class DocumentSelectionModal extends Modal {
	private api: GranolaAPI;
	private duplicateDetector: DuplicateDetector;
	private metadataService: DocumentMetadataService;
	private importManager: SelectiveImportManager;
	private converter: ProseMirrorConverter;

	// Data state
	private granolaDocuments: GranolaDocument[] = [];
	private documentMetadata: DocumentDisplayMetadata[] = [];
	private isLoading: boolean = false;
	private isImporting: boolean = false;

	// Filter and sort state
	private currentFilter: DocumentFilter = {};
	private currentSort: DocumentSort = { field: 'updated', direction: 'desc' };

	// UI elements
	private modalContentEl!: HTMLElement;
	private headerEl!: HTMLElement;
	private controlsEl!: HTMLElement;
	private searchEl!: HTMLElement;
	private documentListEl!: HTMLElement;
	private footerEl!: HTMLElement;
	private progressEl!: HTMLElement;

	// Interactive elements
	private searchInput!: TextComponent;
	private selectAllButton!: ButtonComponent;
	private selectNoneButton!: ButtonComponent;
	private refreshButton!: ButtonComponent;
	private importButton!: ButtonComponent;
	private cancelButton!: ButtonComponent;

	/**
	 * Creates a new document selection modal.
	 *
	 * @param {App} app - The Obsidian app instance
	 * @param {GranolaAPI} api - API client for fetching documents
	 * @param {DuplicateDetector} duplicateDetector - Service for detecting duplicates
	 * @param {DocumentMetadataService} metadataService - Service for document metadata
	 * @param {SelectiveImportManager} importManager - Service for managing imports
	 * @param {ProseMirrorConverter} converter - Document converter
	 */
	constructor(
		app: App,
		api: GranolaAPI,
		duplicateDetector: DuplicateDetector,
		metadataService: DocumentMetadataService,
		importManager: SelectiveImportManager,
		converter: ProseMirrorConverter
	) {
		super(app);
		this.api = api;
		this.duplicateDetector = duplicateDetector;
		this.metadataService = metadataService;
		this.importManager = importManager;
		this.converter = converter;
	}

	/**
	 * Called when the modal is opened.
	 * Initializes the UI and loads documents.
	 *
	 * @returns {Promise<void>} Resolves when modal initialization is complete
	 */
	async onOpen(): Promise<void> {
		this.modalContentEl = this.contentEl;
		this.setupUI();
		await this.loadDocuments();
	}

	/**
	 * Called when the modal is closed.
	 * Cleans up resources and cancels any running imports.
	 */
	onClose(): void {
		if (this.isImporting) {
			this.importManager.cancel();
		}
		this.cleanup();
	}

	/**
	 * Sets up the modal UI structure.
	 *
	 * @private
	 */
	private setupUI(): void {
		this.modalContentEl.empty();
		this.modalContentEl.addClass('granola-import-modal');

		// Header
		this.headerEl = this.modalContentEl.createDiv('modal-header');
		this.headerEl.createEl('h2', { text: 'Import Granola Notes' });

		// Controls section
		this.controlsEl = this.modalContentEl.createDiv('modal-controls');
		this.setupControls();

		// Search section
		this.searchEl = this.modalContentEl.createDiv('modal-search');
		this.setupSearch();

		// Document list
		this.documentListEl = this.modalContentEl.createDiv('modal-document-list');

		// Progress section (hidden initially)
		this.progressEl = this.modalContentEl.createDiv('modal-progress');
		this.progressEl.style.display = 'none';

		// Footer
		this.footerEl = this.modalContentEl.createDiv('modal-footer');
		this.setupFooter();

		// Apply CSS
		this.applyStyles();
	}

	/**
	 * Sets up the control buttons section.
	 *
	 * @private
	 */
	private setupControls(): void {
		const buttonContainer = this.controlsEl.createDiv('button-group');

		// Select All button
		this.selectAllButton = new ButtonComponent(buttonContainer)
			.setButtonText('Select All')
			.onClick(() => this.selectAll());

		// Select None button
		this.selectNoneButton = new ButtonComponent(buttonContainer)
			.setButtonText('Select None')
			.onClick(() => this.selectNone());

		// Refresh button
		this.refreshButton = new ButtonComponent(buttonContainer)
			.setButtonText('Refresh')
			.onClick(() => this.refreshDocuments());

		// Status filter dropdown
		const filterContainer = this.controlsEl.createDiv('filter-group');
		filterContainer.createEl('label', { text: 'Filter by status:' });

		const statusSelect = filterContainer.createEl('select');
		statusSelect.createEl('option', { value: '', text: 'All Status' });
		statusSelect.createEl('option', { value: 'NEW', text: 'New Documents' });
		statusSelect.createEl('option', { value: 'UPDATED', text: 'Updated Documents' });
		statusSelect.createEl('option', { value: 'CONFLICT', text: 'Conflicts' });
		statusSelect.createEl('option', { value: 'EXISTS', text: 'Already Exists' });

		statusSelect.addEventListener('change', e => {
			const target = e.target as HTMLSelectElement;
			this.applyStatusFilter(target.value);
		});
	}

	/**
	 * Sets up the search input section.
	 *
	 * @private
	 */
	private setupSearch(): void {
		const searchContainer = this.searchEl.createDiv('search-container');
		searchContainer.createEl('label', { text: 'Search documents:' });

		this.searchInput = new TextComponent(searchContainer)
			.setPlaceholder('Search titles and content...')
			.onChange(value => this.applyTextFilter(value));
	}

	/**
	 * Sets up the footer buttons.
	 *
	 * @private
	 */
	private setupFooter(): void {
		const buttonContainer = this.footerEl.createDiv('footer-buttons');

		// Cancel button
		this.cancelButton = new ButtonComponent(buttonContainer)
			.setButtonText('Cancel')
			.onClick(() => this.close());

		// Import button
		this.importButton = new ButtonComponent(buttonContainer)
			.setButtonText('Import Selected')
			.setCta()
			.onClick(() => this.startImport());

		// Update button states
		this.updateFooterButtons();
	}

	/**
	 * Loads documents from the API and processes them.
	 *
	 * @private
	 * @async
	 * @returns {Promise<void>} Resolves when document loading is complete
	 */
	private async loadDocuments(): Promise<void> {
		if (this.isLoading) return;

		try {
			this.setLoading(true);
			this.showMessage('Loading Granola credentials...');

			// Load credentials first (required for API access)
			await this.api.loadCredentials();

			this.showMessage('Scanning vault for existing imports...');
			// Initialize duplicate detector
			await this.duplicateDetector.initialize();

			this.showMessage('Fetching documents from Granola...');
			// Fetch documents from API
			this.granolaDocuments = await this.api.getAllDocuments();

			if (this.granolaDocuments.length === 0) {
				this.showMessage('No documents found in your Granola account.');
				return;
			}

			// Check for duplicates
			const statusMap = await this.duplicateDetector.checkDocuments(this.granolaDocuments);

			// Extract metadata for display
			this.documentMetadata = this.metadataService.extractBulkMetadata(
				this.granolaDocuments,
				statusMap
			);

			// Apply default sorting
			this.documentMetadata = this.metadataService.applySorting(
				this.documentMetadata,
				this.currentSort
			);

			this.renderDocumentList();
			this.updateFooterButtons();
		} catch (error) {
			const message = error instanceof Error ? error.message : 'Unknown error';
			this.showError(`Failed to load documents: ${message}`);
		} finally {
			this.setLoading(false);
		}
	}

	/**
	 * Refreshes the document list.
	 *
	 * @private
	 * @async
	 * @returns {Promise<void>} Resolves when document refresh is complete
	 */
	private async refreshDocuments(): Promise<void> {
		this.showMainView(); // Ensure main view is visible when refreshing
		await this.duplicateDetector.refresh();
		await this.loadDocuments();
	}

	/**
	 * Renders the document list with current filtering and sorting.
	 *
	 * @private
	 */
	private renderDocumentList(): void {
		this.documentListEl.empty();

		if (this.documentMetadata.length === 0) {
			this.showMessage('No documents to display.');
			return;
		}

		// Apply current filters
		const filteredMetadata = this.metadataService.applyFilter(
			this.documentMetadata,
			this.currentFilter
		);

		const visibleDocuments = filteredMetadata.filter(doc => doc.visible);

		if (visibleDocuments.length === 0) {
			this.showMessage('No documents match the current filter.');
			return;
		}

		// Create document list
		const listContainer = this.documentListEl.createDiv('document-list-container');

		// Stats header
		const stats = this.metadataService.getCollectionStats(filteredMetadata);
		const statsEl = listContainer.createDiv('document-stats');
		statsEl.textContent = `Showing ${visibleDocuments.length} of ${stats.total} documents (${stats.selected} selected)`;

		// Document items
		visibleDocuments.forEach(doc => {
			this.renderDocumentItem(listContainer, doc);
		});
	}

	/**
	 * Renders a single document item in the list.
	 *
	 * @private
	 * @param {HTMLElement} container - Container element
	 * @param {DocumentDisplayMetadata} doc - Document metadata
	 */
	private renderDocumentItem(container: HTMLElement, doc: DocumentDisplayMetadata): void {
		const item = container.createDiv('document-item');
		item.addClass(`status-${doc.importStatus.status.toLowerCase()}`);

		// Checkbox
		const checkbox = item.createEl('input', {
			type: 'checkbox',
			cls: 'document-checkbox',
		}) as HTMLInputElement;
		checkbox.checked = doc.selected;
		checkbox.addEventListener('change', () => {
			doc.selected = checkbox.checked;
			this.updateFooterButtons();
		});

		// Content area
		const content = item.createDiv('document-content');

		// Title and status
		const titleRow = content.createDiv('document-title-row');
		titleRow.createEl('h3', {
			text: doc.title,
			cls: 'document-title',
		});

		titleRow.createEl('span', {
			text: this.getStatusText(doc.importStatus.status),
			cls: `status-badge status-${doc.importStatus.status.toLowerCase()}`,
		});

		// Metadata row
		const metaRow = content.createDiv('document-meta');
		metaRow.createEl('span', {
			text: `Created: ${doc.createdAgo}`,
			cls: 'meta-item',
		});
		metaRow.createEl('span', {
			text: `Updated: ${doc.updatedAgo}`,
			cls: 'meta-item',
		});
		metaRow.createEl('span', {
			text: `${doc.wordCount} words`,
			cls: 'meta-item',
		});
		metaRow.createEl('span', {
			text: `${doc.readingTime} min read`,
			cls: 'meta-item',
		});

		// Preview
		if (doc.preview) {
			const preview = content.createDiv('document-preview');
			preview.textContent = doc.preview;
		}

		// Status explanation
		if (doc.importStatus.reason) {
			const reason = content.createDiv('document-reason');
			reason.textContent = doc.importStatus.reason;
		}
	}

	/**
	 * Starts the import process for selected documents.
	 *
	 * @private
	 * @async
	 * @returns {Promise<void>} Resolves when import process is complete
	 */
	private async startImport(): Promise<void> {
		const selectedDocs = this.documentMetadata.filter(doc => doc.selected);

		if (selectedDocs.length === 0) {
			this.showError('No documents selected for import.');
			return;
		}

		try {
			this.setImporting(true);
			this.showProgressView();

			const importOptions: ImportOptions = {
				strategy: 'skip', // Default strategy: skip existing files to prevent accidental overwrites
				createBackups: false,
				maxConcurrency: 3,
				delayBetweenImports: 100,
				stopOnError: false,
				onProgress: progress => this.updateProgress(progress),
				onDocumentProgress: docProgress => this.updateDocumentProgress(docProgress),
			};

			const result = await this.importManager.importDocuments(
				selectedDocs,
				this.granolaDocuments,
				importOptions
			);

			this.showImportComplete(result);
		} catch (error) {
			const message = error instanceof Error ? error.message : 'Unknown error';
			this.showMainView(); // Restore main view on error
			this.showError(`Import failed: ${message}`);
		} finally {
			this.setImporting(false);
		}
	}

	/**
	 * Restores the main document selection view.
	 *
	 * @private
	 */
	private showMainView(): void {
		this.controlsEl.style.display = 'block';
		this.searchEl.style.display = 'block';
		this.documentListEl.style.display = 'block';
		this.footerEl.style.display = 'block';
		this.progressEl.style.display = 'none';
	}

	/**
	 * Shows the progress view during import.
	 *
	 * @private
	 */
	private showProgressView(): void {
		this.controlsEl.style.display = 'none';
		this.searchEl.style.display = 'none';
		this.documentListEl.style.display = 'none';
		this.footerEl.style.display = 'none';
		this.progressEl.style.display = 'block';

		this.progressEl.empty();
		this.progressEl.createEl('h3', { text: 'Importing Documents...' });

		// Progress bar
		const progressContainer = this.progressEl.createDiv('progress-container');
		const progressBar = progressContainer.createDiv('progress-bar');
		progressBar.createDiv('progress-fill');
		progressContainer.createDiv('progress-text');

		// Document progress list
		this.progressEl.createDiv('document-progress-list');

		// Cancel button
		new ButtonComponent(this.progressEl).setButtonText('Cancel Import').onClick(() => {
			this.importManager.cancel();
		});
	}

	/**
	 * Updates the overall progress display.
	 *
	 * @private
	 * @param {ImportProgress} progress - Progress information
	 */
	private updateProgress(progress: ImportProgress): void {
		const progressFill = this.progressEl.querySelector('.progress-fill') as HTMLElement;
		const progressText = this.progressEl.querySelector('.progress-text') as HTMLElement;

		if (progressFill) {
			progressFill.style.width = `${progress.percentage}%`;
		}

		if (progressText) {
			progressText.textContent = progress.message;
		}
	}

	/**
	 * Updates individual document progress.
	 *
	 * @private
	 * @param {DocumentProgress} docProgress - Document progress
	 */
	private updateDocumentProgress(docProgress: DocumentProgress): void {
		// TODO: Implement individual document progress display
		// For now, document progress is handled by the overall progress callback
		// Future enhancement: show per-document status in the UI
	}

	/**
	 * Shows import completion summary.
	 *
	 * @private
	 * @param {ImportProgress} result - Final import results
	 */
	private showImportComplete(result: ImportProgress): void {
		// Reset importing state to re-enable buttons
		this.setImporting(false);

		// Hide footer buttons since they're no longer relevant
		this.footerEl.style.display = 'none';

		this.progressEl.empty();

		const summary = this.progressEl.createDiv('import-summary');
		summary.createEl('h3', { text: 'Import Complete!' });

		const stats = summary.createDiv('import-stats');
		stats.createEl('p', { text: `✅ ${result.completed} documents imported successfully` });
		if (result.failed > 0) {
			stats.createEl('p', { text: `❌ ${result.failed} documents failed` });
		}
		if (result.skipped > 0) {
			stats.createEl('p', { text: `⏭️ ${result.skipped} documents skipped` });
		}

		// Get successfully imported files for opening
		const allDocProgress = this.importManager.getAllDocumentProgress();
		const importedFiles = allDocProgress
			.filter(progress => progress.status === 'completed' && progress.file)
			.map(progress => progress.file!)
			.filter(file => file !== undefined);

		// Add buttons for next actions
		const buttonsDiv = summary.createDiv('import-complete-buttons');

		// If there are imported files, show "Open Imported Notes" button
		if (importedFiles.length > 0) {
			new ButtonComponent(buttonsDiv)
				.setButtonText(`Open Imported Notes (${importedFiles.length})`)
				.setCta()
				.onClick(() => {
					this.openImportedFiles(importedFiles);
					this.close();
				});
		}

		// Always show close button
		new ButtonComponent(buttonsDiv).setButtonText('Close').onClick(() => this.close());
	}

	/**
	 * Opens multiple imported files in new tabs with auto-scroll functionality.
	 *
	 * Opens each imported file in a new tab and automatically scrolls to the top
	 * of the document to ensure the user can immediately see the content. This
	 * provides a smooth user experience when reviewing newly imported documents.
	 *
	 * @private
	 * @param {TFile[]} files - Array of imported files to open
	 * @returns {Promise<void>} Resolves when files are opened and positioned
	 */
	private async openImportedFiles(files: TFile[]): Promise<void> {
		try {
			// Open each file in a new tab
			for (const file of files) {
				// Create a new leaf (tab) for each file
				const leaf = this.app.workspace.getLeaf('tab');
				await leaf.openFile(file);

				// Auto-scroll to top of the document for better UX
				await this.autoScrollToTop(leaf);
			}

			// Focus the first opened file if available
			if (files.length > 0) {
				const firstFileLeaf = this.app.workspace
					.getLeavesOfType('markdown')
<<<<<<< HEAD
					.find(leaf => (leaf.view as { file?: unknown }).file === files[0]);
=======
					.find(leaf => (leaf.view as MarkdownView)?.file === files[0]);
>>>>>>> c201477b
				if (firstFileLeaf) {
					this.app.workspace.setActiveLeaf(firstFileLeaf);
					// Ensure the focused file is also scrolled to top
					await this.autoScrollToTop(firstFileLeaf);
				}
			}
		} catch (error) {
			console.error('Error opening imported files:', error);
			// Show a user-friendly notice
			new Notice('Error opening imported files. Please check the console for details.', 5000);
		}
	}

	/**
	 * Auto-scrolls a leaf (tab) to the top of the document with smooth animation.
	 *
	 * This method provides enhanced user experience by ensuring that newly opened
	 * imported files are positioned at the top, making the content immediately
	 * visible and readable. Uses smooth scrolling animation when supported.
	 *
	 * @private
	 * @param {WorkspaceLeaf} leaf - The Obsidian workspace leaf to scroll
	 * @returns {Promise<void>} Resolves after auto-scroll attempts complete
	 */
	private async autoScrollToTop(leaf: WorkspaceLeaf): Promise<void> {
		try {
			// Small delay to ensure the view is fully loaded
			await new Promise(resolve => setTimeout(resolve, 100));

			// Get the editor or content element
			const view = leaf.view;
			if (!view) {
				return;
			}

			// Try multiple methods to scroll to top based on different view types
			const markdownView = view as MarkdownView;
			if (markdownView.editor?.scrollTo) {
				// CodeMirror editor (source mode)
				markdownView.editor.scrollTo(null, 0);
				return; // Successfully scrolled, no need to continue
			}

			// Check for views with contentEl (reading mode, etc.)
			const viewWithContentEl = view as unknown as { contentEl?: HTMLElement };
			if (viewWithContentEl.contentEl) {
				const scrollElement =
					viewWithContentEl.contentEl.querySelector('.markdown-reading-view') ||
					viewWithContentEl.contentEl.querySelector('.markdown-source-view') ||
					viewWithContentEl.contentEl.querySelector('.view-content') ||
					viewWithContentEl.contentEl;

				if (
					(scrollElement as { scrollTo?: (options: ScrollToOptions) => void })?.scrollTo
				) {
					(scrollElement as { scrollTo: (options: ScrollToOptions) => void }).scrollTo({
						top: 0,
						behavior: 'smooth',
					});
					return; // Successfully scrolled, no need for fallback
				}
			}

			// Fallback: try to find any scrollable element in the leaf
			const leafWithContainer = leaf as { containerEl?: HTMLElement };
			if (leafWithContainer.containerEl) {
				const scrollableElements = leafWithContainer.containerEl.querySelectorAll(
					'.cm-scroller, .markdown-reading-view, .view-content, .workspace-leaf-content'
				);

				for (const element of scrollableElements) {
					const scrollableElement = element as {
						scrollTo?: (options: ScrollToOptions) => void;
						scrollTop?: number;
					};

					// Try modern scrollTo method first, fallback to scrollTop
					if (scrollableElement.scrollTo) {
						scrollableElement.scrollTo({
							top: 0,
							behavior: 'smooth',
						});
						return; // Successfully scrolled
					} else if (typeof scrollableElement.scrollTop === 'number') {
						scrollableElement.scrollTop = 0;
						return; // Successfully scrolled
					}
				}
			}
		} catch (error) {
			// Silently handle errors in auto-scroll to avoid disrupting file opening
			console.debug('Auto-scroll failed (non-critical):', error);
		}
	}

	/**
	 * Applies text search filter.
	 *
	 * @private
	 * @param {string} searchText - Text to search for
	 */
	private applyTextFilter(searchText: string): void {
		this.currentFilter.searchText = searchText;
		this.renderDocumentList();
	}

	/**
	 * Applies status filter.
	 *
	 * @private
	 * @param {string} status - Status to filter by
	 */
	private applyStatusFilter(status: string): void {
		this.currentFilter.statusFilter = status
			? [status as 'NEW' | 'EXISTS' | 'UPDATED' | 'CONFLICT']
			: undefined;
		this.renderDocumentList();
	}

	/**
	 * Selects all visible documents.
	 *
	 * @private
	 */
	private selectAll(): void {
		this.documentMetadata.forEach(doc => {
			if (doc.visible) {
				doc.selected = true;
			}
		});
		this.renderDocumentList();
		this.updateFooterButtons();
	}

	/**
	 * Deselects all documents.
	 *
	 * @private
	 */
	private selectNone(): void {
		this.documentMetadata.forEach(doc => {
			doc.selected = false;
		});
		this.renderDocumentList();
		this.updateFooterButtons();
	}

	/**
	 * Updates the state of footer buttons.
	 *
	 * @private
	 */
	private updateFooterButtons(): void {
		const selectedCount = this.documentMetadata.filter(doc => doc.selected).length;
		this.importButton.setButtonText(`Import Selected (${selectedCount})`);
		this.importButton.setDisabled(selectedCount === 0 || this.isImporting);
	}

	/**
	 * Sets loading state.
	 *
	 * @private
	 * @param {boolean} loading - Whether loading
	 */
	private setLoading(loading: boolean): void {
		this.isLoading = loading;
		this.refreshButton?.setDisabled(loading);
	}

	/**
	 * Sets importing state.
	 *
	 * @private
	 * @param {boolean} importing - Whether importing
	 */
	private setImporting(importing: boolean): void {
		this.isImporting = importing;
		this.updateFooterButtons();
	}

	/**
	 * Shows an informational message.
	 *
	 * @private
	 * @param {string} message - Message to show
	 */
	private showMessage(message: string): void {
		this.documentListEl.empty();
		const messageEl = this.documentListEl.createDiv('message');
		messageEl.textContent = message;
	}

	/**
	 * Shows an error message.
	 *
	 * @private
	 * @param {string} message - Error message to show
	 */
	private showError(message: string): void {
		this.documentListEl.empty();
		const errorEl = this.documentListEl.createDiv('error-message');
		errorEl.textContent = message;
	}

	/**
	 * Gets display text for import status.
	 *
	 * @private
	 * @param {string} status - Import status
	 * @returns {string} Display text
	 */
	private getStatusText(status: string): string {
		switch (status) {
			case 'NEW':
				return 'New';
			case 'EXISTS':
				return 'Exists';
			case 'UPDATED':
				return 'Updated';
			case 'CONFLICT':
				return 'Conflict';
			default:
				return status;
		}
	}

	/**
	 * Applies CSS styles to the modal.
	 *
	 * @private
	 */
	private applyStyles(): void {
		// Basic modal styles
		this.modalEl.addClass('granola-import-modal');

		// Add basic CSS
		const style = document.createElement('style');
		style.textContent = `
			.granola-import-modal .modal-content {
				max-width: 800px;
				max-height: 80vh;
				display: flex;
				flex-direction: column;
			}
			.granola-import-modal .modal-header h2 {
				margin: 0 0 1rem 0;
			}
			.granola-import-modal .modal-controls {
				margin-bottom: 1rem;
				padding-bottom: 1rem;
				border-bottom: 1px solid var(--background-modifier-border);
			}
			.granola-import-modal .button-group {
				display: flex;
				gap: 0.5rem;
				margin-bottom: 0.5rem;
			}
			.granola-import-modal .filter-group {
				display: flex;
				align-items: center;
				gap: 0.5rem;
			}
			.granola-import-modal .search-container {
				display: flex;
				align-items: center;
				gap: 0.5rem;
				margin-bottom: 1rem;
				padding-bottom: 1rem;
				border-bottom: 1px solid var(--background-modifier-border);
			}
			.granola-import-modal .modal-document-list {
				flex: 1;
				overflow-y: auto;
				margin-bottom: 1rem;
			}
			.granola-import-modal .document-list-container {
				display: flex;
				flex-direction: column;
				gap: 0.5rem;
			}
			.granola-import-modal .document-stats {
				padding: 0.5rem;
				background: var(--background-secondary);
				border-radius: 4px;
				font-size: 0.9rem;
				margin-bottom: 1rem;
			}
			.granola-import-modal .document-item {
				display: flex;
				gap: 0.75rem;
				padding: 1rem;
				border: 1px solid var(--background-modifier-border);
				border-radius: 4px;
				background: var(--background-primary);
			}
			.granola-import-modal .document-item.status-new {
				border-left: 4px solid var(--color-green);
			}
			.granola-import-modal .document-item.status-updated {
				border-left: 4px solid var(--color-orange);
			}
			.granola-import-modal .document-item.status-conflict {
				border-left: 4px solid var(--color-red);
			}
			.granola-import-modal .document-item.status-exists {
				border-left: 4px solid var(--text-muted);
			}
			.granola-import-modal .document-content {
				flex: 1;
			}
			.granola-import-modal .document-title-row {
				display: flex;
				justify-content: space-between;
				align-items: flex-start;
				margin-bottom: 0.5rem;
			}
			.granola-import-modal .document-title {
				margin: 0;
				font-size: 1.1rem;
			}
			.granola-import-modal .status-badge {
				padding: 0.25rem 0.5rem;
				border-radius: 4px;
				font-size: 0.75rem;
				font-weight: bold;
				text-transform: uppercase;
			}
			.granola-import-modal .status-badge.status-new {
				background: var(--color-green);
				color: white;
			}
			.granola-import-modal .status-badge.status-updated {
				background: var(--color-orange);
				color: white;
			}
			.granola-import-modal .status-badge.status-conflict {
				background: var(--color-red);
				color: white;
			}
			.granola-import-modal .status-badge.status-exists {
				background: var(--text-muted);
				color: white;
			}
			.granola-import-modal .document-meta {
				display: flex;
				gap: 1rem;
				margin-bottom: 0.5rem;
				font-size: 0.85rem;
				color: var(--text-muted);
			}
			.granola-import-modal .document-preview {
				margin: 0.5rem 0;
				color: var(--text-muted);
				font-size: 0.9rem;
				line-height: 1.4;
			}
			.granola-import-modal .document-reason {
				font-size: 0.8rem;
				color: var(--text-muted);
				font-style: italic;
			}
			.granola-import-modal .modal-footer {
				border-top: 1px solid var(--background-modifier-border);
				padding-top: 1rem;
			}
			.granola-import-modal .footer-buttons {
				display: flex;
				justify-content: flex-end;
				gap: 0.5rem;
			}
			.granola-import-modal .progress-container {
				margin: 1rem 0;
			}
			.granola-import-modal .progress-bar {
				width: 100%;
				height: 20px;
				background: var(--background-secondary);
				border-radius: 10px;
				overflow: hidden;
			}
			.granola-import-modal .progress-fill {
				height: 100%;
				background: var(--interactive-accent);
				transition: width 0.3s ease;
			}
			.granola-import-modal .progress-text {
				text-align: center;
				margin-top: 0.5rem;
				font-size: 0.9rem;
			}
			.granola-import-modal .message,
			.granola-import-modal .error-message {
				text-align: center;
				padding: 2rem;
				font-size: 1rem;
			}
			.granola-import-modal .error-message {
				color: var(--color-red);
			}
		`;
		document.head.appendChild(style);
	}

	/**
	 * Cleans up resources when modal is closed.
	 *
	 * @private
	 */
	private cleanup(): void {
		// Remove any added styles
		const existingStyles = document.head.querySelectorAll('style');
		existingStyles.forEach(style => {
			if (style.textContent?.includes('.granola-import-modal')) {
				style.remove();
			}
		});
	}
}<|MERGE_RESOLUTION|>--- conflicted
+++ resolved
@@ -607,11 +607,7 @@
 			if (files.length > 0) {
 				const firstFileLeaf = this.app.workspace
 					.getLeavesOfType('markdown')
-<<<<<<< HEAD
-					.find(leaf => (leaf.view as { file?: unknown }).file === files[0]);
-=======
 					.find(leaf => (leaf.view as MarkdownView)?.file === files[0]);
->>>>>>> c201477b
 				if (firstFileLeaf) {
 					this.app.workspace.setActiveLeaf(firstFileLeaf);
 					// Ensure the focused file is also scrolled to top
