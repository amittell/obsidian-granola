import { GranolaAuth } from './auth';

/**
 * Represents a document from the Granola API.
 *
 * Documents contain ProseMirror JSON content under the 'notes' field that needs to be converted
 * to Markdown format for use in Obsidian. Each document includes metadata
 * such as creation/update timestamps and a unique identifier.
 *
 * @interface GranolaDocument
 * @since 1.0.0
 */
export interface GranolaDocument {
	/** Unique identifier for the document */
	id: string;

	/** Human-readable title of the document */
	title: string;

	/** Document content in ProseMirror JSON format */
	notes: ProseMirrorDoc;

	/** Plain text version of the notes */
	notes_plain: string;

	/** Markdown version of the notes */
	notes_markdown: string;

	/** Last viewed panel containing the actual content */
	last_viewed_panel?: {
		/** Panel content in ProseMirror JSON format */
		content?: ProseMirrorDoc;
		/** Additional panel metadata */
		[key: string]: unknown;
	};

	/** ISO timestamp when the document was created */
	created_at: string;

	/** ISO timestamp when the document was last updated */
	updated_at: string;

	/** User ID of the document owner */
	user_id: string;

	/** Additional metadata fields */
	[key: string]: unknown;
}

/**
 * Root document structure for ProseMirror content.
 *
 * ProseMirror documents follow a hierarchical node structure where
 * the root document contains an array of top-level nodes (paragraphs,
 * headings, lists, etc.).
 *
 * @interface ProseMirrorDoc
 * @since 1.0.0
 * @see {@link https://prosemirror.net/docs/ref/#model.Node} ProseMirror Node Documentation
 */
export interface ProseMirrorDoc {
	/** Always 'doc' for root document nodes */
	type: 'doc';

	/** Array of top-level content nodes (paragraphs, headings, etc.) */
	content?: ProseMirrorNode[];
}

/**
 * Individual node within a ProseMirror document structure.
 *
 * Each node represents a semantic element (paragraph, heading, text, etc.)
 * and may contain attributes, child content, text content, or formatting marks.
 * The converter processes these nodes recursively to generate Markdown.
 *
 * @interface ProseMirrorNode
 * @since 1.0.0
 * @see {@link https://prosemirror.net/docs/ref/#model.Node} ProseMirror Node Documentation
 */
export interface ProseMirrorNode {
	/** Node type (paragraph, heading, text, bulletList, etc.) */
	type: string;

	/** Node-specific attributes (e.g., heading level, link href) */
	attrs?: Record<string, unknown>;

	/** Child nodes for container elements */
	content?: ProseMirrorNode[];

	/** Text content for text nodes */
	text?: string;

	/** Formatting marks applied to text (bold, italic, code, links) */
	marks?: Array<{
		/** Mark type (strong, em, code, link) */
		type: string;
		/** Mark-specific attributes (e.g., link href) */
		attrs?: Record<string, unknown>;
	}>;
}

/**
 * Request parameters for paginated document fetching.
 *
 * The Granola API supports pagination to handle large document collections.
 * These parameters control how many documents are returned and from what offset.
 *
 * @interface GetDocumentsRequest
 * @since 1.0.0
 */
export interface GetDocumentsRequest {
	/** Maximum number of documents to return (default: 100, max: 100) */
	limit?: number;

	/** Number of documents to skip for pagination (default: 0) */
	offset?: number;
}

/**
 * Response structure from the Granola API document endpoint.
 *
 * Contains the requested documents along with deleted document information.
 * Note: The API no longer uses pagination - all documents are returned in a single request.
 *
 * @interface GetDocumentsResponse
 * @since 1.0.0
 */
export interface GetDocumentsResponse {
	/** Array of active documents */
	docs: GranolaDocument[];

	/** Array of deleted document IDs */
	deleted: string[];
}

// API Configuration Constants
const DEFAULT_PAGE_SIZE = 100;
<<<<<<< HEAD
=======
// const RATE_LIMIT_DELAY_MS = 200; // Currently unused but may be needed for rate limiting
>>>>>>> e9e9b1b3
const MAX_RETRY_ATTEMPTS = 3;
const EXPONENTIAL_BACKOFF_BASE_MS = 1000;

/**
 * HTTP client for interacting with the Granola REST API.
 *
 * This class handles all communication with Granola's backend services,
 * including authentication, rate limiting, retry logic, and pagination.
 * It provides a high-level interface for fetching documents while managing
 * the complexities of API interaction.
 *
 * Features:
 * - Automatic retry with exponential backoff
 * - Rate limiting compliance (200ms between requests)
 * - Pagination handling for large document collections
 * - Comprehensive error handling and categorization
 *
 * @class GranolaAPI
 * @since 1.0.0
 *
 * @example
 * ```typescript
 * const auth = new GranolaAuth();
 * await auth.loadCredentials();
 * const api = new GranolaAPI(auth);
 * const documents = await api.getAllDocuments();
 * ```
 */
export class GranolaAPI {
	/** Base URL for all Granola API endpoints */
	private readonly baseUrl = 'https://api.granola.ai/v2';

	/**
	 * User-Agent string for API requests identifying this plugin.
	 * Version is automatically pulled from package.json to keep it in sync.
	 */
	private readonly userAgent: string;

	/** Authentication manager for API credentials */
	private auth: GranolaAuth;

	/**
	 * Creates a new Granola API client.
	 *
	 * @param {GranolaAuth} auth - Authentication manager with loaded credentials
	 *
	 * @example
	 * ```typescript
	 * const auth = new GranolaAuth();
	 * await auth.loadCredentials();
	 * const api = new GranolaAPI(auth);
	 * ```
	 */
	constructor(auth: GranolaAuth) {
		this.auth = auth;

		// Get version from package.json, fall back to static version
		try {
			const fs = require('fs');
			const path = require('path');

			// Try the most likely path first (relative to built main.js)
			const packagePath = path.resolve(__dirname, '../package.json');

			if (fs.existsSync(packagePath)) {
				const manifest = JSON.parse(fs.readFileSync(packagePath, 'utf8'));
				if (manifest?.name && manifest?.version) {
					this.userAgent = `${manifest.name}/${manifest.version}`;
				} else {
					throw new Error('Invalid package.json format');
				}
			} else {
				throw new Error('Package.json not found');
			}
		} catch {
			// Fallback to static version if package.json is unavailable
			this.userAgent = 'obsidian-granola-importer/1.0.0';
		}
	}

	/**
	 * Loads and validates Granola credentials.
	 * This method should be called before making any API requests.
	 *
	 * @async
	 * @returns {Promise<void>} Resolves when credentials are loaded and validated
	 * @throws {Error} If credential loading fails
	 */
	async loadCredentials(): Promise<void> {
		await this.auth.loadCredentials();
	}

	/**
	 * Fetches documents from the Granola API.
	 *
	 * Note: The Granola API now returns all documents in a single request.
	 * The limit and offset parameters are kept for backward compatibility
	 * but may not have any effect on the actual API response.
	 *
	 * @async
	 * @param {GetDocumentsRequest} options - Request options (may be ignored by API)
	 * @returns {Promise<GetDocumentsResponse>} All documents with metadata
	 * @throws {Error} If API request fails or rate limit is exceeded
	 *
	 * @example
	 * ```typescript
	 * // Fetch all documents
	 * const response = await api.getDocuments();
	 * console.log(`Found ${response.docs.length} documents`);
	 * console.log(`Deleted documents: ${response.deleted.length}`);
	 * ```
	 */
	async getDocuments(options: GetDocumentsRequest = {}): Promise<GetDocumentsResponse> {
		const { limit = DEFAULT_PAGE_SIZE, offset = 0 } = options;

		const response = await this.makeRequest('/get-documents', {
			method: 'POST',
			headers: {
				'Content-Type': 'application/json',
				Authorization: `Bearer ${this.auth.getBearerToken()}`,
				'User-Agent': this.userAgent,
			},
			body: JSON.stringify({
				limit,
				offset,
				include_last_viewed_panel: true,
			}),
		});

		if (!response.ok) {
			if (response.status === 429) {
				throw new Error('Rate limit exceeded. Please try again later.');
			}
			throw new Error(`API request failed: ${response.status} ${response.statusText}`);
		}

		return await response.json();
	}

	/**
	 * Fetches all documents from the user's Granola account.
	 *
	 * The Granola API now returns all documents in a single request,
	 * so no pagination handling is required.
	 *
	 * @async
	 * @returns {Promise<GranolaDocument[]>} Array of all documents in the account
	 * @throws {Error} If the API request fails
	 *
	 * @example
	 * ```typescript
	 * try {
	 *   const allDocuments = await api.getAllDocuments();
	 *   console.log(`Retrieved ${allDocuments.length} total documents`);
	 *
	 *   for (const doc of allDocuments) {
	 *     console.log(`Document: ${doc.title} (${doc.id})`);
	 *   }
	 * } catch (error) {
	 *   console.error('Failed to fetch documents:', error.message);
	 * }
	 * ```
	 */
	async getAllDocuments(): Promise<GranolaDocument[]> {
		const response = await this.getDocuments();

		// Handle the new API response format
		if (response.docs && Array.isArray(response.docs)) {
			return response.docs;
		} else {
			console.error('Unexpected API response format:', response);
			throw new Error('API returned unexpected response format');
		}
	}

	/**
	 * Makes an HTTP request with retry logic and exponential backoff.
	 *
	 * This method implements robust error handling including:
	 * - Up to 3 retry attempts for failed requests
	 * - Exponential backoff delays (2^attempt * 1000ms)
	 * - Special handling for rate limit (429) responses
	 * - Network error recovery
	 *
	 * @private
	 * @param {string} endpoint - API endpoint path (e.g., '/get-documents')
	 * @param {object} options - Fetch options (method, headers, body, etc.)
	 * @returns {Promise<Response>} The HTTP response object
	 * @throws {Error} If all retry attempts fail
	 *
	 * @example
	 * ```typescript
	 * const response = await this.makeRequest('/get-documents', {
	 *   method: 'POST',
	 *   headers: { 'Authorization': `Bearer ${token}` },
	 *   body: JSON.stringify({ limit: 100 })
	 * });
	 * ```
	 */
	private async makeRequest(
		endpoint: string,
<<<<<<< HEAD
		options: {
			method?: string;
=======
		options: { method?: string; body?: string } & {
>>>>>>> e9e9b1b3
			headers: Record<string, string>;
			body?: string;
		}
	): Promise<Response> {
		const url = `${this.baseUrl}${endpoint}`;

		// Retry logic with exponential backoff
		for (let attempt = 1; attempt <= MAX_RETRY_ATTEMPTS; attempt++) {
			try {
				const response = await fetch(url, options);

				if (response.status === 429 && attempt < MAX_RETRY_ATTEMPTS) {
					const delay = Math.pow(2, attempt) * EXPONENTIAL_BACKOFF_BASE_MS; // Exponential backoff
					await this.sleep(delay);
					continue;
				}

				return response;
			} catch (error) {
				if (attempt === 3) {
					const errorMessage = error instanceof Error ? error.message : 'Unknown error';
					throw new Error(
						`Network request failed after ${attempt} attempts: ${errorMessage}`
					);
				}

				const delay = Math.pow(2, attempt) * EXPONENTIAL_BACKOFF_BASE_MS;
				await this.sleep(delay);
			}
		}

		throw new Error('Maximum retry attempts exceeded');
	}

	/**
	 * Utility method to pause execution for a specified duration.
	 *
	 * Used for implementing delays between API requests to respect
	 * rate limits and for exponential backoff in retry logic.
	 *
	 * @private
	 * @param {number} ms - Number of milliseconds to sleep
	 * @returns {Promise<void>} Resolves after the specified delay
	 *
	 * @example
	 * ```typescript
	 * // Wait 200ms between paginated requests
	 * await this.sleep(200);
	 *
	 * // Exponential backoff: wait 2 seconds on second retry
	 * await this.sleep(2000);
	 * ```
	 */
	private sleep(ms: number): Promise<void> {
		return new Promise(resolve => setTimeout(resolve, ms));
	}
}<|MERGE_RESOLUTION|>--- conflicted
+++ resolved
@@ -135,10 +135,7 @@
 
 // API Configuration Constants
 const DEFAULT_PAGE_SIZE = 100;
-<<<<<<< HEAD
-=======
 // const RATE_LIMIT_DELAY_MS = 200; // Currently unused but may be needed for rate limiting
->>>>>>> e9e9b1b3
 const MAX_RETRY_ATTEMPTS = 3;
 const EXPONENTIAL_BACKOFF_BASE_MS = 1000;
 
@@ -340,12 +337,7 @@
 	 */
 	private async makeRequest(
 		endpoint: string,
-<<<<<<< HEAD
-		options: {
-			method?: string;
-=======
 		options: { method?: string; body?: string } & {
->>>>>>> e9e9b1b3
 			headers: Record<string, string>;
 			body?: string;
 		}
